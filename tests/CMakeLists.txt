project(unit_tests VERSION 0.1 LANGUAGES CXX)

# doctest support
list(APPEND CMAKE_MODULE_PATH "${circularBuffer_SOURCE_DIR}/submodules/doctest.git/scripts/cmake")
include(doctest)

add_executable(unit_tests unit_tests.cpp)

target_link_libraries(unit_tests INTERFACE doctest)
target_link_libraries(unit_tests PRIVATE circularBuffer)

set(DOCTEST_INCLUDE_DIR ${circularBuffer_SOURCE_DIR}/submodules/doctest.git/doctest CACHE INTERNAL "Path to include folder for doctest")
target_include_directories(unit_tests PUBLIC ${DOCTEST_INCLUDE_DIR})
doctest_discover_tests(unit_tests)

<<<<<<< HEAD
# the circularBuffer uses C++23
target_compile_features(unit_tests INTERFACE cxx_std_23)
=======
# ranges support
option(WITH_CXX_20 "Use C++ 20" ON)
message(STATUS "[unit_tests] With C++ 20: ${WITH_CXX_20}")
if(WITH_CXX_20)
    target_compile_features(unit_tests PRIVATE cxx_std_20)
endif()
>>>>>>> 423ee400

# test using -Wall + pedantic: trying to ensure acceptable library code quality
if (MSVC)
    target_compile_options(unit_tests PRIVATE /W4 /WX)
    target_compile_options(unit_tests PRIVATE /permissive-)
else()
    target_compile_options(unit_tests PRIVATE -Wall -Wextra -pedantic -Werror)
endif()

# cppcheck support
option(WITH_CPPCHECK "Use cppcheck" OFF)
message(STATUS "[unit_tests] Use cppcheck: ${WITH_CPPCHECK}")
if(WITH_CPPCHECK)
    find_program(CMAKE_CXX_CPPCHECK NAMES cppcheck)
    if(CMAKE_CXX_CPPCHECK)
        message(STATUS "cppcheck is found and will be used on the unit_tests")
        list(APPEND CMAKE_CXX_CPPCHECK "--enable=all" )
    else()
        message(WARNING "Could not find the program cppcheck")
    endif()
else()
    message(STATUS "Building with no cppcheck support")
endif()  # WITH_CPPCHECK

# clang-tidy support
set(CMAKE_EXPORT_COMPILE_COMMANDS ON)

<|MERGE_RESOLUTION|>--- conflicted
+++ resolved
@@ -13,17 +13,8 @@
 target_include_directories(unit_tests PUBLIC ${DOCTEST_INCLUDE_DIR})
 doctest_discover_tests(unit_tests)
 
-<<<<<<< HEAD
 # the circularBuffer uses C++23
 target_compile_features(unit_tests INTERFACE cxx_std_23)
-=======
-# ranges support
-option(WITH_CXX_20 "Use C++ 20" ON)
-message(STATUS "[unit_tests] With C++ 20: ${WITH_CXX_20}")
-if(WITH_CXX_20)
-    target_compile_features(unit_tests PRIVATE cxx_std_20)
-endif()
->>>>>>> 423ee400
 
 # test using -Wall + pedantic: trying to ensure acceptable library code quality
 if (MSVC)
